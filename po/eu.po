--- conflicted
+++ resolved
@@ -1,18 +1,13 @@
 # Basque translation for libhandy.
 # Copyright (C) 2020 libhandy's COPYRIGHT HOLDER
 # This file is distributed under the same license as the libhandy package.
-# Asier Sarasua Garmendia <asiersarasua@ni.eus>, 2020, 2021.
+# Asier Sarasua Garmendia <asiersarasua@ni.eus>, 2020.
 #
 msgid ""
 msgstr "Project-Id-Version: libhandy master\n"
 "Report-Msgid-Bugs-To: https://gitlab.gnome.org/GNOME/libhandy/issues\n"
-<<<<<<< HEAD
-"POT-Creation-Date: 2021-03-14 19:28+0000\n"
-"PO-Revision-Date: 2021-04-16 10:00+0100\n"
-=======
 "POT-Creation-Date: 2020-08-30 12:14+0000\n"
 "PO-Revision-Date: 2021-03-14 10:00+0100\n"
->>>>>>> 09f36006
 "Last-Translator: Asier Sarasua Garmendia <asier.sarasua@ni.eus>\n"
 "Language-Team: Basque <librezale@librezale.eus>\n"
 "Language: eu\n"
@@ -38,9 +33,9 @@
 
 #: glade/glade-hdy-header-bar.c:289
 msgid ""
-"The decoration layout does not apply to header bars which do not show window "
+"The decoration layout does not apply to header bars which do no show window "
 "controls"
-msgstr "Apaingarri-diseinua ez zaie aplikatzen leiho-kontrolak erakusten ez dituzten goiburu-barrei"
+msgstr "Dekorazioaren diseinua ez zaie aplikatzen leiho-kontrolak erakusten ez dituzten goiburu-barrei"
 
 #: glade/glade-hdy-leaflet.c:19
 msgid "This property only applies when the leaflet is folded"
@@ -63,130 +58,91 @@
 #: glade/glade-hdy-utils.h:13
 #, c-format
 msgid "Only objects of type %s can be added to objects of type %s."
-<<<<<<< HEAD
-msgstr "%s motako objektuak soilik gehitu dakizkieke %s motako objektuei."
-=======
 msgstr "%s motatako objektuak soilik gehitu dakizkieke %s motako objektuei."
->>>>>>> 09f36006
-
-#: src/hdy-action-row.c:370 src/hdy-action-row.c:371 src/hdy-expander-row.c:314
+
+#: src/hdy-action-row.c:354 src/hdy-action-row.c:355 src/hdy-expander-row.c:314
 #: src/hdy-expander-row.c:315 src/hdy-preferences-page.c:179
-#: src/hdy-preferences-page.c:180 src/hdy-status-page.c:221
+#: src/hdy-preferences-page.c:180
 msgid "Icon name"
 msgstr "Ikono-izena"
 
-#: src/hdy-action-row.c:384
+#: src/hdy-action-row.c:368
 msgid "Activatable widget"
 msgstr "Trepeta aktibagarria"
 
-#: src/hdy-action-row.c:385
+#: src/hdy-action-row.c:369
 msgid "The widget to be activated when the row is activated"
 msgstr "Errenkada aktibatzen denean aktibatuko den trepeta"
 
-#: src/hdy-action-row.c:398 src/hdy-action-row.c:399 src/hdy-expander-row.c:285
+#: src/hdy-action-row.c:382 src/hdy-action-row.c:383 src/hdy-expander-row.c:285
 #: src/hdy-header-bar.c:2107 src/hdy-view-switcher-title.c:272
 msgid "Subtitle"
 msgstr "Azpititulua"
 
-#: src/hdy-action-row.c:413 src/hdy-expander-row.c:300
+#: src/hdy-action-row.c:397 src/hdy-expander-row.c:300
 #: src/hdy-preferences-row.c:130
 msgid "Use underline"
 msgstr "Erabili azpimarra"
 
-#: src/hdy-action-row.c:414 src/hdy-expander-row.c:301
+#: src/hdy-action-row.c:398 src/hdy-expander-row.c:301
 #: src/hdy-preferences-row.c:131
 msgid ""
 "If set, an underline in the text indicates the next character should be used "
 "for the mnemonic accelerator key"
 msgstr "Ezarrita badago, testuko azpimarrak adierazten du hurrengo karakterea tekla bizkortzaile mnemoteknikorako erabili behar dela"
 
-#: src/hdy-action-row.c:428
-msgid "Number of title lines"
-msgstr "Izenburu-lerroen kopurua"
-
-#: src/hdy-action-row.c:429
-msgid "The desired number of title lines"
-msgstr "Izenburu-lerroen kopuru desiratua"
-
-#: src/hdy-action-row.c:445
-msgid "Number of subtitle lines"
-msgstr "Azpititulu-lerroen kopurua"
-
-#: src/hdy-action-row.c:446
-msgid "The desired number of subtitle lines"
-msgstr "Azpititulu-lerroen kopuru desiratua"
-
-#: src/hdy-carousel-box.c:1093 src/hdy-carousel-box.c:1094
-#: src/hdy-carousel.c:584 src/hdy-carousel.c:585 src/hdy-tab-view.c:1104
+#: src/hdy-carousel-box.c:1088 src/hdy-carousel-box.c:1089
+#: src/hdy-carousel.c:575 src/hdy-carousel.c:576
 msgid "Number of pages"
-msgstr "Orri kopurua"
-
-#: src/hdy-carousel-box.c:1109 src/hdy-carousel.c:601 src/hdy-header-bar.c:2093
+msgstr "Orrialde kopurua"
+
+#: src/hdy-carousel-box.c:1104 src/hdy-carousel.c:592 src/hdy-header-bar.c:2093
 msgid "Position"
 msgstr "Kokalekua"
 
-#: src/hdy-carousel-box.c:1110 src/hdy-carousel.c:602
+#: src/hdy-carousel-box.c:1105 src/hdy-carousel.c:593
 msgid "Current scrolling position"
 msgstr "Uneko korritze-posizioa"
 
-#: src/hdy-carousel-box.c:1125 src/hdy-carousel.c:632 src/hdy-header-bar.c:2121
+#: src/hdy-carousel-box.c:1120 src/hdy-carousel.c:623 src/hdy-header-bar.c:2121
 msgid "Spacing"
 msgstr "Tartea"
 
-#: src/hdy-carousel-box.c:1126 src/hdy-carousel.c:633
+#: src/hdy-carousel-box.c:1121 src/hdy-carousel.c:624
 msgid "Spacing between pages"
 msgstr "Orrien arteko tartea"
 
-#: src/hdy-carousel-box.c:1142 src/hdy-carousel.c:692
+#: src/hdy-carousel-box.c:1137 src/hdy-carousel.c:668
 msgid "Reveal duration"
 msgstr "Erakustaldiaren iraupena"
 
-#: src/hdy-carousel-box.c:1143 src/hdy-carousel.c:693
+#: src/hdy-carousel-box.c:1138 src/hdy-carousel.c:669
 msgid "Page reveal duration"
-<<<<<<< HEAD
-msgstr "Orriaren erakustaldiaren iraupena"
-=======
 msgstr "Orrialdearen erakustaldiaren iraupena"
->>>>>>> 09f36006
-
-#: src/hdy-carousel.c:618
+
+#: src/hdy-carousel.c:609
 msgid "Interactive"
 msgstr "Interaktiboa"
 
-#: src/hdy-carousel.c:619
+#: src/hdy-carousel.c:610
 msgid "Whether the widget can be swiped"
 msgstr "Trepeta lerratu daitekeen ala ez"
 
-#: src/hdy-carousel.c:648
+#: src/hdy-carousel.c:639
 msgid "Animation duration"
 msgstr "Animazioaren iraupena"
 
-#: src/hdy-carousel.c:649
+#: src/hdy-carousel.c:640
 msgid "Default animation duration"
 msgstr "Animazio lehenetsiaren iraupena"
 
-#: src/hdy-carousel.c:663 src/hdy-swipe-tracker.c:1089
+#: src/hdy-carousel.c:654 src/hdy-swipe-tracker.c:803
 msgid "Allow mouse drag"
-<<<<<<< HEAD
-msgstr "Onartu saguaren arrastatzea"
-=======
 msgstr "Baimendu saguaren arrastatzea"
->>>>>>> 09f36006
-
-#: src/hdy-carousel.c:664 src/hdy-swipe-tracker.c:1090
+
+#: src/hdy-carousel.c:655 src/hdy-swipe-tracker.c:804
 msgid "Whether to allow dragging with mouse pointer"
 msgstr "Saguaren erakuslearekin arrastatzea onartzen den ala ez"
-<<<<<<< HEAD
-
-#: src/hdy-carousel.c:678 src/hdy-swipe-tracker.c:1104
-msgid "Allow long swipes"
-msgstr "Onartu lerratze luzeak"
-
-#: src/hdy-carousel.c:679
-msgid "Whether to allow swiping for more than one page at a time"
-msgstr "Aldi bakoitzean orri bat baino gehiago lerratzea onartzen den ala ez"
-=======
->>>>>>> 09f36006
 
 #: src/hdy-carousel-indicator-dots.c:392 src/hdy-carousel-indicator-dots.c:393
 #: src/hdy-carousel-indicator-lines.c:391
@@ -194,147 +150,131 @@
 msgid "Carousel"
 msgstr "Karrusela"
 
-#: src/hdy-clamp.c:412
+#: src/hdy-clamp.c:417
 msgid "Maximum size"
 msgstr "Gehieneko tamaina"
 
-#: src/hdy-clamp.c:413
+#: src/hdy-clamp.c:418
 msgid "The maximum size allocated to the child"
 msgstr "Haurrari esleitutako gehieneko tamaina"
 
-#: src/hdy-clamp.c:437
+#: src/hdy-clamp.c:442
 msgid "Tightening threshold"
 msgstr "Estutze-atalasea"
 
-#: src/hdy-clamp.c:438
+#: src/hdy-clamp.c:443
 msgid "The size from which the clamp will tighten its grip on the child"
 msgstr "Finkagailuak haurra zein tamainatik aurrera estutuko duen"
 
-#: src/hdy-combo-row.c:413
+#: src/hdy-combo-row.c:416
 msgid "Selected index"
 msgstr "Hautatutako indizea"
 
-#: src/hdy-combo-row.c:414
+#: src/hdy-combo-row.c:417
 msgid "The index of the selected item"
 msgstr "Hautatutako elementuaren indizea"
 
-#: src/hdy-combo-row.c:432
+#: src/hdy-combo-row.c:435
 msgid "Use subtitle"
 msgstr "Erabili azpititulua"
 
-#: src/hdy-combo-row.c:433
+#: src/hdy-combo-row.c:436
 msgid "Set the current value as the subtitle"
 msgstr "Ezarri uneko balioa azpititulu gisa"
 
-#: src/hdy-deck.c:949
+#: src/hdy-deck.c:888
 msgid "Horizontally homogeneous"
 msgstr "Horizontalean homogeneoa"
 
-#: src/hdy-deck.c:950
+#: src/hdy-deck.c:889
 msgid "Horizontally homogeneous sizing"
 msgstr "Horizontalean tamaina homogeneoa ezartzea"
 
-#: src/hdy-deck.c:963
+#: src/hdy-deck.c:902
 msgid "Vertically homogeneous"
 msgstr "Bertikalean homogeneoa"
 
-#: src/hdy-deck.c:964
+#: src/hdy-deck.c:903
 msgid "Vertically homogeneous sizing"
 msgstr "Bertikalean tamaina homogeneoa ezartzea"
 
-#: src/hdy-deck.c:977 src/hdy-leaflet.c:1079 src/hdy-squeezer.c:1098
-#: src/hdy-stackable-box.c:3083
+#: src/hdy-deck.c:916 src/hdy-leaflet.c:1018 src/hdy-squeezer.c:1098
+#: src/hdy-stackable-box.c:2993
 msgid "Visible child"
 msgstr "Haur ikusgaia"
 
-#: src/hdy-deck.c:978
+#: src/hdy-deck.c:917
 msgid "The widget currently visible"
 msgstr "Unean ikusgai dagoen trepeta"
 
-#: src/hdy-deck.c:991 src/hdy-leaflet.c:1086 src/hdy-stackable-box.c:3090
+#: src/hdy-deck.c:930 src/hdy-leaflet.c:1025 src/hdy-stackable-box.c:3000
 msgid "Name of visible child"
-<<<<<<< HEAD
-msgstr "Haur ikusgaiaren izena"
-=======
 msgstr "Ikusgai dagoen haurraren izena"
->>>>>>> 09f36006
-
-#: src/hdy-deck.c:992
+
+#: src/hdy-deck.c:931
 msgid "The name of the widget currently visible"
 msgstr "Unean ikusgai dagoen trepetaren izena"
 
-#: src/hdy-deck.c:1010 src/hdy-leaflet.c:1105 src/hdy-squeezer.c:1112
-#: src/hdy-stackable-box.c:3109
+#: src/hdy-deck.c:949 src/hdy-leaflet.c:1044 src/hdy-squeezer.c:1112
+#: src/hdy-stackable-box.c:3019
 msgid "Transition type"
-<<<<<<< HEAD
-msgstr "Trantsizio mota"
-=======
 msgstr "Trantszio mota"
->>>>>>> 09f36006
-
-#: src/hdy-deck.c:1011
+
+#: src/hdy-deck.c:950
 msgid "The type of animation used to transition between children"
 msgstr "Haurren arteko trantsizioan erabiliko den animazio mota"
 
-#: src/hdy-deck.c:1024 src/hdy-header-bar.c:2203 src/hdy-squeezer.c:1105
+#: src/hdy-deck.c:963 src/hdy-header-bar.c:2203 src/hdy-squeezer.c:1105
 msgid "Transition duration"
 msgstr "Trantsizioaren iraupena"
 
-#: src/hdy-deck.c:1025
+#: src/hdy-deck.c:964
 msgid "The transition animation duration, in milliseconds"
 msgstr "Trantsizio-animazioaren iraupena, milisegundotan"
 
-#: src/hdy-deck.c:1038 src/hdy-header-bar.c:2210 src/hdy-squeezer.c:1120
+#: src/hdy-deck.c:977 src/hdy-header-bar.c:2210 src/hdy-squeezer.c:1120
 msgid "Transition running"
 msgstr "Trantsizioa exekutatzen"
 
-#: src/hdy-deck.c:1039 src/hdy-header-bar.c:2211 src/hdy-squeezer.c:1121
+#: src/hdy-deck.c:978 src/hdy-header-bar.c:2211 src/hdy-squeezer.c:1121
 msgid "Whether or not the transition is currently running"
-<<<<<<< HEAD
-msgstr "Trantsizioa unean exekutatzen ari den edo ez"
-=======
 msgstr "Unean trantsizioa exekutatzen ari den ala ez"
->>>>>>> 09f36006
-
-#: src/hdy-deck.c:1053 src/hdy-header-bar.c:2217 src/hdy-leaflet.c:1133
-#: src/hdy-squeezer.c:1127 src/hdy-stackable-box.c:3137
+
+#: src/hdy-deck.c:992 src/hdy-header-bar.c:2217 src/hdy-leaflet.c:1072
+#: src/hdy-squeezer.c:1127 src/hdy-stackable-box.c:3047
 msgid "Interpolate size"
 msgstr "Interpolatu tamaina"
 
-#: src/hdy-deck.c:1054 src/hdy-header-bar.c:2218 src/hdy-leaflet.c:1134
-#: src/hdy-squeezer.c:1128 src/hdy-stackable-box.c:3138
+#: src/hdy-deck.c:993 src/hdy-header-bar.c:2218 src/hdy-leaflet.c:1073
+#: src/hdy-squeezer.c:1128 src/hdy-stackable-box.c:3048
 msgid ""
 "Whether or not the size should smoothly change when changing between "
 "differently sized children"
 msgstr "Tamaina leunki aldatuko den ala ez, tamaina desberdineko umeen artean aldatzean"
 
-#: src/hdy-deck.c:1068 src/hdy-leaflet.c:1148 src/hdy-preferences-window.c:556
-#: src/hdy-stackable-box.c:3152
+#: src/hdy-deck.c:1007 src/hdy-leaflet.c:1087 src/hdy-preferences-window.c:520
+#: src/hdy-stackable-box.c:3062
 msgid "Can swipe back"
-<<<<<<< HEAD
-msgstr "Atzerantz lerratu daiteke"
-=======
 msgstr "Ezin da atzerantz lerratu"
->>>>>>> 09f36006
-
-#: src/hdy-deck.c:1069 src/hdy-leaflet.c:1149 src/hdy-stackable-box.c:3153
+
+#: src/hdy-deck.c:1008 src/hdy-leaflet.c:1088 src/hdy-stackable-box.c:3063
 msgid ""
 "Whether or not swipe gesture can be used to switch to the previous child"
 msgstr "Lerratze-keinua aurreko haurrera aldatzeko erabili daitekeen ala ez"
 
-#: src/hdy-deck.c:1083 src/hdy-leaflet.c:1163 src/hdy-stackable-box.c:3167
+#: src/hdy-deck.c:1022 src/hdy-leaflet.c:1102 src/hdy-stackable-box.c:3077
 msgid "Can swipe forward"
 msgstr "Aurrerantz lerratu daiteke"
 
-#: src/hdy-deck.c:1084 src/hdy-leaflet.c:1164 src/hdy-stackable-box.c:3168
+#: src/hdy-deck.c:1023 src/hdy-leaflet.c:1103 src/hdy-stackable-box.c:3078
 msgid "Whether or not swipe gesture can be used to switch to the next child"
 msgstr "Lerratze-keinua hurrengo haurrera aldatzeko erabili daitekeen ala ez"
 
-#: src/hdy-deck.c:1092 src/hdy-leaflet.c:1172
+#: src/hdy-deck.c:1031 src/hdy-leaflet.c:1111
 msgid "Name"
 msgstr "Izena"
 
-#: src/hdy-deck.c:1093 src/hdy-leaflet.c:1173
+#: src/hdy-deck.c:1032 src/hdy-leaflet.c:1112
 msgid "The name of the child page"
 msgstr "Orri haurraren izena"
 
@@ -365,137 +305,6 @@
 #: src/hdy-expander-row.c:351
 msgid "Whether the switch enabling the expansion is visible"
 msgstr "Hedatzea gaitzen duen aldatzailea ikusgai dagoen ala ez"
-<<<<<<< HEAD
-
-#: src/hdy-fading-label.c:255 src/hdy-fading-label.c:256
-msgid "Label"
-msgstr "Etiketa"
-
-#: src/hdy-fading-label.c:262 src/hdy-fading-label.c:263
-msgid "Align"
-msgstr "Lerrokatu"
-
-#: src/hdy-flap.c:1527
-msgid "Content"
-msgstr "Edukia"
-
-#: src/hdy-flap.c:1528
-msgid "The content Widget"
-msgstr "Eduki-trepeta"
-
-#: src/hdy-flap.c:1542
-msgid "Flap"
-msgstr "Hegala"
-
-#: src/hdy-flap.c:1543
-msgid "The flap widget"
-msgstr "Hegal-trepeta"
-
-#: src/hdy-flap.c:1558
-msgid "Separator"
-msgstr "Bereizlea"
-
-#: src/hdy-flap.c:1559
-msgid "The separator widget"
-msgstr "Bereizle-trepeta"
-
-#: src/hdy-flap.c:1573
-msgid "Flap Position"
-msgstr "Hegalaren posizioa"
-
-#: src/hdy-flap.c:1574
-msgid "The flap position"
-msgstr "Hegalaren posizioa"
-
-#: src/hdy-flap.c:1588
-msgid "Reveal Flap"
-msgstr "Erakutsi hegala"
-
-#: src/hdy-flap.c:1589
-msgid "Whether the flap is revealed"
-msgstr "Hegala erakutsiko den ala ez"
-
-#: src/hdy-flap.c:1602
-msgid "Reveal Duration"
-msgstr "Erakustaldiaren iraupena"
-
-#: src/hdy-flap.c:1603
-msgid "The reveal transition animation duration, in milliseconds"
-msgstr "Erakustaldiaren trantsizio-animazioaren iraupena, milisegundotan"
-
-#: src/hdy-flap.c:1618
-msgid "Reveal Progress"
-msgstr "Erakustaldiaren aurrerapena"
-
-#: src/hdy-flap.c:1619
-msgid "The current reveal transition progress"
-msgstr "Uneko erakustaldi-trantsizioaren aurrerapena"
-
-#: src/hdy-flap.c:1633
-msgid "Fold Policy"
-msgstr "Toleste-politika"
-
-#: src/hdy-flap.c:1634
-msgid "The current fold policy"
-msgstr "Uneko toleste-politika"
-
-#: src/hdy-flap.c:1648
-msgid "Fold Duration"
-msgstr "Tolestearen iraupena"
-
-#: src/hdy-flap.c:1649
-msgid "The fold transition animation duration, in milliseconds"
-msgstr "Tolestearen trantsizio-animazioaren iraupena, milisegundotan"
-
-#: src/hdy-flap.c:1665 src/hdy-leaflet.c:1024 src/hdy-stackable-box.c:3028
-msgid "Folded"
-msgstr "Tolestuta"
-
-#: src/hdy-flap.c:1666
-msgid "Whether the flap is currently folded"
-msgstr "Hegala tolestuta dagoen ala ez"
-
-#: src/hdy-flap.c:1683
-msgid "Locked"
-msgstr "Blokeatuta"
-
-#: src/hdy-flap.c:1684
-msgid "Whether the flap is locked"
-msgstr "Hegala blokeatuta dagoen ala ez"
-
-#: src/hdy-flap.c:1702
-msgid "Transition Type"
-msgstr "Trantsizio mota"
-
-#: src/hdy-flap.c:1703
-msgid "The type of animation used for reveal and fold transitions"
-msgstr "Erakusteko eta tolesteko trantsizioetan erabiliko den animazio mota"
-
-#: src/hdy-flap.c:1721
-msgid "Modal"
-msgstr "Modala"
-
-#: src/hdy-flap.c:1722
-msgid "Whether the flap is modal"
-msgstr "Hegala modala den ala ez"
-
-#: src/hdy-flap.c:1737
-msgid "Swipe to Open"
-msgstr "Lerratu irekitzeko"
-
-#: src/hdy-flap.c:1738
-msgid "Whether the flap can be opened with a swipe gesture"
-msgstr "Hegala lerratze-keinu batekin irekiko den ala ez"
-
-#: src/hdy-flap.c:1753
-msgid "Swipe to Close"
-msgstr "Lerratu ixteko"
-
-#: src/hdy-flap.c:1754
-msgid "Whether the flap can be closed with a swipe gesture"
-msgstr "Hegala lerratze-keinu batekin itxiko den ala ez"
-=======
->>>>>>> 09f36006
 
 #: src/hdy-header-bar.c:485
 msgid "Application menu"
@@ -529,20 +338,15 @@
 msgid ""
 "A GtkPackType indicating whether the child is packed with reference to the "
 "start or end of the parent"
-<<<<<<< HEAD
-msgstr "Umea gurasoaren hasierari edo amaierari erreferentzia eginez paketatu den adierazten duen GtkPackType"
-=======
 msgstr "Haurra gurasoaren hasierari edo amaierari erreferentzia eginez paketatu den adierazten duen GtkPackType"
->>>>>>> 09f36006
 
 #: src/hdy-header-bar.c:2094
 msgid "The index of the child in the parent"
 msgstr "Haurraren indizea gurasoan"
 
-#: src/hdy-header-bar.c:2100 src/hdy-preferences-group.c:287
-#: src/hdy-preferences-group.c:288 src/hdy-preferences-page.c:193
+#: src/hdy-header-bar.c:2100 src/hdy-preferences-group.c:265
+#: src/hdy-preferences-group.c:266 src/hdy-preferences-page.c:193
 #: src/hdy-preferences-page.c:194 src/hdy-preferences-row.c:115
-#: src/hdy-status-page.c:235 src/hdy-tab-view.c:432
 #: src/hdy-view-switcher-title.c:258
 msgid "Title"
 msgstr "Titulua"
@@ -561,11 +365,7 @@
 
 #: src/hdy-header-bar.c:2115
 msgid "Custom title widget to display"
-<<<<<<< HEAD
-msgstr "Bistaratuko den trepeta-izenburu pertsonalizatua"
-=======
 msgstr "Bistaratuko den titulu-trepeta pertsonalizatua"
->>>>>>> 09f36006
 
 #: src/hdy-header-bar.c:2122
 msgid "The amount of space between children"
@@ -615,11 +415,11 @@
 msgid "The animation duration, in milliseconds"
 msgstr "Animazioaren iraupena, milisegundotan"
 
-#: src/hdy-header-group.c:831
+#: src/hdy-header-group.c:827
 msgid "Decorate all"
 msgstr "Apaindu dena"
 
-#: src/hdy-header-group.c:832
+#: src/hdy-header-group.c:828
 msgid ""
 "Whether the elements of the group should all receive the full decoration"
 msgstr "Taldearen elementu guztiek apaingarri guztiak jasoko dituzten ala ez"
@@ -648,152 +448,147 @@
 msgid "Whether the second line of symbols should be shown or not"
 msgstr "Ikurren bigarren lerroa erakutsiko den ala ez"
 
-#: src/hdy-keypad.c:258
+#: src/hdy-keypad.c:247
 msgid "Row spacing"
 msgstr "Errenkaden arteko tartea"
 
-#: src/hdy-keypad.c:259
+#: src/hdy-keypad.c:248
 msgid "The amount of space between two consecutive rows"
 msgstr "Elkarren segidan dauden bi errenkadaren arteko tartea"
 
-#: src/hdy-keypad.c:272
+#: src/hdy-keypad.c:261
 msgid "Column spacing"
 msgstr "Zutabeen arteko tartea"
 
-#: src/hdy-keypad.c:273
+#: src/hdy-keypad.c:262
 msgid "The amount of space between two consecutive columns"
 msgstr "Elkarren segidan dauden bi zutaberen arteko tartea"
 
-#: src/hdy-keypad.c:287
+#: src/hdy-keypad.c:276
 msgid "Letters visible"
 msgstr "Letrak ikusgai"
 
-#: src/hdy-keypad.c:288
+#: src/hdy-keypad.c:277
 msgid "Whether the letters below the digits should be visible"
 msgstr "Digituen azpiko letrak ikusiko diren ala ez"
 
-#: src/hdy-keypad.c:302
+#: src/hdy-keypad.c:291
 msgid "Symbols visible"
 msgstr "Ikurrak ikusgai"
 
-#: src/hdy-keypad.c:303
+#: src/hdy-keypad.c:292
 msgid "Whether the hash, plus, and asterisk symbols should be visible"
-msgstr "Traolaren, plusaren eta asteriskoaren ikurrak ikusgai egon behar duten ala ez"
-
-#: src/hdy-keypad.c:317
+msgstr ""
+
+#: src/hdy-keypad.c:306
 msgid "Entry"
 msgstr "Sarrera"
 
-#: src/hdy-keypad.c:318
+#: src/hdy-keypad.c:307
 msgid "The entry widget connected to the keypad"
 msgstr "Zenbakizko teklatuarekin konektatutako sarrerako trepeta"
 
-#: src/hdy-keypad.c:331
+#: src/hdy-keypad.c:320
 msgid "End action"
 msgstr "Amaierako ekintza"
 
-#: src/hdy-keypad.c:332
+#: src/hdy-keypad.c:321
 msgid "The end action widget"
 msgstr "Amaierako ekintzaren trepeta"
 
-#: src/hdy-keypad.c:345
+#: src/hdy-keypad.c:334
 msgid "Start action"
 msgstr "Hasierako ekintza"
 
-#: src/hdy-keypad.c:346
+#: src/hdy-keypad.c:335
 msgid "The start action widget"
 msgstr "Hasierako ekintzaren trepeta"
 
-<<<<<<< HEAD
-#: src/hdy-leaflet.c:1025 src/hdy-stackable-box.c:3029
-=======
 #: src/hdy-leaflet.c:963 src/hdy-stackable-box.c:2938
 msgid "Folded"
 msgstr "Tolestua"
 
 #: src/hdy-leaflet.c:964 src/hdy-stackable-box.c:2939
->>>>>>> 09f36006
 msgid "Whether the widget is folded"
 msgstr "Trepeta tolestuta dagoen ala ez"
 
-#: src/hdy-leaflet.c:1036 src/hdy-stackable-box.c:3040
+#: src/hdy-leaflet.c:975 src/hdy-stackable-box.c:2950
 msgid "Horizontally homogeneous folded"
-msgstr "Toleste homogeneoa horizontalean"
-
-#: src/hdy-leaflet.c:1037
+msgstr ""
+
+#: src/hdy-leaflet.c:976
 msgid "Horizontally homogeneous sizing when the leaflet is folded"
-msgstr "Horizontalean tamaina homogeneoa ezartzea eskuorria tolestuta dagoenean"
-
-#: src/hdy-leaflet.c:1048 src/hdy-stackable-box.c:3052
+msgstr ""
+
+#: src/hdy-leaflet.c:987 src/hdy-stackable-box.c:2962
 msgid "Vertically homogeneous folded"
-msgstr "Toleste homogeneoa bertikalean"
-
-#: src/hdy-leaflet.c:1049
+msgstr ""
+
+#: src/hdy-leaflet.c:988
 msgid "Vertically homogeneous sizing when the leaflet is folded"
-msgstr "Bertikalean tamaina homogeneoa ezartzea eskuorria tolestuta dagoenean"
-
-#: src/hdy-leaflet.c:1060 src/hdy-stackable-box.c:3064
+msgstr ""
+
+#: src/hdy-leaflet.c:999 src/hdy-stackable-box.c:2974
 msgid "Box horizontally homogeneous"
-msgstr "Koadro homogeneoa horizontalean"
-
-#: src/hdy-leaflet.c:1061
+msgstr ""
+
+#: src/hdy-leaflet.c:1000
 msgid "Horizontally homogeneous sizing when the leaflet is unfolded"
-msgstr "Horizontalean tamaina homogeneoa ezartzea eskuorria tolestu gabe dagoenean"
-
-#: src/hdy-leaflet.c:1072 src/hdy-stackable-box.c:3076
+msgstr ""
+
+#: src/hdy-leaflet.c:1011 src/hdy-stackable-box.c:2986
 msgid "Box vertically homogeneous"
-msgstr "Koadro homogeneoa bertikalean"
-
-#: src/hdy-leaflet.c:1073
+msgstr ""
+
+#: src/hdy-leaflet.c:1012
 msgid "Vertically homogeneous sizing when the leaflet is unfolded"
-msgstr "Bertikalean tamaina homogeneoa ezartzea eskuorria tolestu gabe dagoenean"
-
-#: src/hdy-leaflet.c:1080
+msgstr ""
+
+#: src/hdy-leaflet.c:1019
 msgid "The widget currently visible when the leaflet is folded"
-msgstr "Eskuorria tolestuta dagoenean ikusgai dagoen trepeta"
-
-#: src/hdy-leaflet.c:1087 src/hdy-stackable-box.c:3091
+msgstr ""
+
+#: src/hdy-leaflet.c:1026 src/hdy-stackable-box.c:3001
 msgid "The name of the widget currently visible when the children are stacked"
-msgstr "Haurrak pilatuta daudenean ikusgai dagoen trepetaren izena"
-
-#: src/hdy-leaflet.c:1106 src/hdy-stackable-box.c:3110
+msgstr ""
+
+#: src/hdy-leaflet.c:1045 src/hdy-stackable-box.c:3020
 msgid "The type of animation used to transition between modes and children"
-msgstr "Moduen eta haurren arteko trantsizioetan erabiliko den animazio mota"
-
-#: src/hdy-leaflet.c:1112 src/hdy-stackable-box.c:3116
+msgstr ""
+
+#: src/hdy-leaflet.c:1051 src/hdy-stackable-box.c:3026
 msgid "Mode transition duration"
-msgstr "Modu-trantsizioaren iraupena"
-
-#: src/hdy-leaflet.c:1113 src/hdy-stackable-box.c:3117
+msgstr ""
+
+#: src/hdy-leaflet.c:1052 src/hdy-stackable-box.c:3027
 msgid "The mode transition animation duration, in milliseconds"
-msgstr "Moduen trantsizio-animazioaren iraupena, milisegundotan"
-
-#: src/hdy-leaflet.c:1119 src/hdy-stackable-box.c:3123
+msgstr ""
+
+#: src/hdy-leaflet.c:1058 src/hdy-stackable-box.c:3033
 msgid "Child transition duration"
 msgstr "Haurren trantsizioaren iraupena"
 
-#: src/hdy-leaflet.c:1120 src/hdy-stackable-box.c:3124
+#: src/hdy-leaflet.c:1059 src/hdy-stackable-box.c:3034
 msgid "The child transition animation duration, in milliseconds"
 msgstr "Haurren trantsizio-animazioaren iraupena, milisegundotan"
 
-#: src/hdy-leaflet.c:1126 src/hdy-stackable-box.c:3130
+#: src/hdy-leaflet.c:1065 src/hdy-stackable-box.c:3040
 msgid "Child transition running"
 msgstr "Haurren trantsizioa exekutatzen"
 
-#: src/hdy-leaflet.c:1127 src/hdy-stackable-box.c:3131
+#: src/hdy-leaflet.c:1066 src/hdy-stackable-box.c:3041
 msgid "Whether or not the child transition is currently running"
 msgstr "Haurren trantsizioa exekutatzen ari den ala ez"
 
-#: src/hdy-leaflet.c:1190
+#: src/hdy-leaflet.c:1129
 msgid "Navigatable"
 msgstr "Nabigagarria"
 
-#: src/hdy-leaflet.c:1191
+#: src/hdy-leaflet.c:1130
 msgid "Whether the child can be navigated to"
 msgstr "Haurrera nabigatu daitekeen ala ez"
 
-#: src/hdy-preferences-group.c:273 src/hdy-preferences-group.c:274
-#: src/hdy-status-page.c:249
+#: src/hdy-preferences-group.c:251 src/hdy-preferences-group.c:252
 msgid "Description"
 msgstr "Deskribapena"
 
@@ -801,27 +596,23 @@
 msgid "The title of the preference"
 msgstr "Hobespenaren izenburua"
 
-#: src/hdy-preferences-window.c:192
+#: src/hdy-preferences-window.c:141
 msgid "Untitled page"
-<<<<<<< HEAD
-msgstr "Izenbururik gabeko orria"
-=======
 msgstr "Izenbururik gabeko orrialdea"
->>>>>>> 09f36006
-
-#: src/hdy-preferences-window.c:542
+
+#: src/hdy-preferences-window.c:506
 msgid "Search enabled"
 msgstr "Bilaketa gaituta"
 
-#: src/hdy-preferences-window.c:543
+#: src/hdy-preferences-window.c:507
 msgid "Whether search is enabled"
 msgstr "Bilaketa gaituta dagoen ala ez"
 
-#: src/hdy-preferences-window.c:557
+#: src/hdy-preferences-window.c:521
 msgid ""
 "Whether or not swipe gesture can be used to switch from a subpage to the "
 "preferences"
-msgstr "Lerratze-keinua azpiorri batetik hobespenetara aldatzeko erabili daitekeen ala ez"
+msgstr ""
 
 #: src/hdy-preferences-window.ui:9
 msgid "Preferences"
@@ -831,13 +622,13 @@
 msgid "Search"
 msgstr "Bilatu"
 
-#: src/hdy-preferences-window.ui:168
+#: src/hdy-preferences-window.ui:204
 msgid "No Results Found"
 msgstr "Ez da emaitzarik aurkitu"
 
-#: src/hdy-preferences-window.ui:169
-msgid "Try a different search."
-msgstr "Saiatu bestelako bilaketa batekin."
+#: src/hdy-preferences-window.ui:219
+msgid "Try a different search"
+msgstr "Saiatu bestelako bilaketa"
 
 #: src/hdy-search-bar.c:451
 msgid "Search Mode Enabled"
@@ -855,13 +646,13 @@
 msgid "Whether to show the close button in the toolbar"
 msgstr "Tresna-barran 'Itxi' botoia erakutsiko den ala ez"
 
-#: src/hdy-shadow-helper.c:257
+#: src/hdy-shadow-helper.c:254
 msgid "Widget"
 msgstr "Trepeta"
 
-#: src/hdy-shadow-helper.c:258
+#: src/hdy-shadow-helper.c:255
 msgid "The widget the shadow will be drawn for"
-msgstr "Itzala marraztuko zaion trepeta"
+msgstr ""
 
 #: src/hdy-squeezer.c:1091
 msgid "Homogeneous"
@@ -873,15 +664,11 @@
 
 #: src/hdy-squeezer.c:1099
 msgid "The widget currently visible in the squeezer"
-msgstr "Zukugailuan unean ikusgai dagoen trepeta"
+msgstr ""
 
 #: src/hdy-squeezer.c:1113
 msgid "The type of animation used to transition"
-<<<<<<< HEAD
-msgstr "Trantsiziorako erabilitako animazio mota"
-=======
 msgstr "Trantsizioan erabilitako animazio mota"
->>>>>>> 09f36006
 
 #: src/hdy-squeezer.c:1148
 msgid "X align"
@@ -899,7 +686,7 @@
 msgid "The vertical alignment, from 0 (top) to 1 (bottom)"
 msgstr "Lerrokatze bertikala, 0 baliotik (goian) 1 baliora (behean)"
 
-#: src/hdy-squeezer.c:1180 src/hdy-swipe-tracker.c:1059
+#: src/hdy-squeezer.c:1180 src/hdy-swipe-tracker.c:773
 msgid "Enabled"
 msgstr "Gaituta"
 
@@ -907,315 +694,51 @@
 msgid ""
 "Whether the child can be picked or should be ignored when looking for the "
 "child fitting the available size best"
-msgstr "Haurra aukeratu daitekeen ala ez ikusiarena egin behar zaion erabilgarri dagoen tamaina ondoen betetzen duen haurra bilatzean"
-
-#: src/hdy-stackable-box.c:3041
+msgstr ""
+
+#: src/hdy-stackable-box.c:2951
 msgid "Horizontally homogeneous sizing when the widget is folded"
-msgstr "Horizontalean tamaina homogeneoa ezartzea trepeta tolestuta dagoenean"
-
-#: src/hdy-stackable-box.c:3053
+msgstr ""
+
+#: src/hdy-stackable-box.c:2963
 msgid "Vertically homogeneous sizing when the widget is folded"
-msgstr "Bertikalean tamaina homogeneoa ezartzea trepeta tolestuta dagoenean"
-
-#: src/hdy-stackable-box.c:3065
+msgstr ""
+
+#: src/hdy-stackable-box.c:2975
 msgid "Horizontally homogeneous sizing when the widget is unfolded"
-msgstr "Horizontalean tamaina homogeneoa ezartzea trepeta tolestu gabe dagoenean"
-
-#: src/hdy-stackable-box.c:3077
+msgstr ""
+
+#: src/hdy-stackable-box.c:2987
 msgid "Vertically homogeneous sizing when the widget is unfolded"
-msgstr "Bertikalean tamaina homogeneoa ezartzea trepeta tolestu gabe dagoenean"
-
-#: src/hdy-stackable-box.c:3084
+msgstr ""
+
+#: src/hdy-stackable-box.c:2994
 msgid "The widget currently visible when the widget is folded"
-msgstr "Trepeta tolestuta dagoenean ikusgai dagoen trepeta"
-
-#: src/hdy-stackable-box.c:3174 src/hdy-stackable-box.c:3175
+msgstr ""
+
+#: src/hdy-stackable-box.c:3084 src/hdy-stackable-box.c:3085
 msgid "Orientation"
 msgstr "Orientazioa"
-<<<<<<< HEAD
-
-#: src/hdy-status-page.c:222
-msgid "The name of the icon to be used"
-msgstr "Erabiliko den ikonoaren izena"
-
-#: src/hdy-status-page.c:236
-msgid "The title to be displayed below the icon"
-msgstr "Ikonoan azpian bistaratuko den izenburua"
-=======
->>>>>>> 09f36006
-
-#: src/hdy-status-page.c:250
-msgid "The description to be displayed below the title"
-msgstr "Izenburuaren azpian bistaratuko den deskribapena"
-
-#: src/hdy-swipe-tracker.c:1044
+
+#: src/hdy-swipe-tracker.c:758
 msgid "Swipeable"
 msgstr "Lerragarria"
 
-#: src/hdy-swipe-tracker.c:1045
+#: src/hdy-swipe-tracker.c:759
 msgid "The swipeable the swipe tracker is attached to"
-msgstr "Lerratze-aztarnaria erantsita duen lerragarria"
-
-#: src/hdy-swipe-tracker.c:1060
+msgstr ""
+
+#: src/hdy-swipe-tracker.c:774
 msgid "Whether the swipe tracker processes events"
-msgstr "Lerratze-aztarnariak gertaerak prozesatzen dituen ala ez"
-
-#: src/hdy-swipe-tracker.c:1074
+msgstr ""
+
+#: src/hdy-swipe-tracker.c:788
 msgid "Reversed"
 msgstr "Alderantzikatua"
 
-#: src/hdy-swipe-tracker.c:1075
+#: src/hdy-swipe-tracker.c:789
 msgid "Whether swipe direction is reversed"
 msgstr "Lerratze-norabidea alderantzikatuta dagoen ala ez"
-<<<<<<< HEAD
-
-#: src/hdy-swipe-tracker.c:1105
-msgid "Whether to allow swiping for more than one snap point at a time"
-msgstr "Aldi bakoitzean atxikitze-puntu bat baino gehiago lerratzea onartzen den ala ez"
-
-#: src/hdy-tab-bar.c:515 src/hdy-tab-box.c:3508 src/hdy-tab-box.c:3509
-#: src/hdy-tab.c:906 src/hdy-tab.c:907
-msgid "View"
-msgstr "Bista"
-
-#: src/hdy-tab-bar.c:516
-msgid "The view the tab bar controls."
-msgstr "Fitxa-barrak kontrolatzen duen bista."
-
-#: src/hdy-tab-bar.c:529
-msgid "Start action widget"
-msgstr "Hasierako ekintzaren trepeta"
-
-#: src/hdy-tab-bar.c:530
-msgid "The widget shown before the tabs"
-msgstr "Fitxak baino lehen erakutsiko den trepeta"
-
-#: src/hdy-tab-bar.c:543
-msgid "End action widget"
-msgstr "Amaierako ekintzaren trepeta"
-
-#: src/hdy-tab-bar.c:544
-msgid "The widget shown after the tabs"
-msgstr "Fitxen ondoren erakutsiko den trepeta"
-
-#: src/hdy-tab-bar.c:562
-msgid "Autohide"
-msgstr "Automatikoki ezkutatu"
-
-#: src/hdy-tab-bar.c:563
-msgid "Whether the tabs automatically hide"
-msgstr "Fitxak automatikoki ezkutatuko diren ala ez"
-
-#: src/hdy-tab-bar.c:578
-msgid "Tabs revealed"
-msgstr "Fitxak erakutsita"
-
-#: src/hdy-tab-bar.c:579
-msgid "Whether the tabs are currently revealed"
-msgstr "Fitxak erakutsi diren ala ez"
-
-#: src/hdy-tab-bar.c:595
-msgid "Expand tabs"
-msgstr "Hedatu fitxak"
-
-#: src/hdy-tab-bar.c:596
-msgid "Whether tabs expand to full width"
-msgstr "Fitxak zabalera osora zabalduko diren ala ez"
-
-#: src/hdy-tab-bar.c:612 src/hdy-tab.c:948 src/hdy-tab.c:949
-msgid "Inverted"
-msgstr "Alderantzikatua"
-
-#: src/hdy-tab-bar.c:613
-msgid "Whether tabs use inverted layout"
-msgstr "Fitxak alderantzizko diseinua erabiliko duten ala ez"
-
-#: src/hdy-tab-bar.c:635 src/hdy-tab-bar.c:636
-msgid "Extra drag destination targets"
-msgstr "Arrastatzearen helburu gehigarriak"
-
-#: src/hdy-tab-bar.c:652
-msgid "Is overflowing"
-msgstr "Gainezka egiten ari da"
-
-#: src/hdy-tab-bar.c:653
-msgid "Whether the tab bar is overflowing"
-msgstr "Fitxak gainezka egiten duen ala ez"
-
-#: src/hdy-tab-box.c:3494 src/hdy-tab-box.c:3495 src/hdy-tab.c:913
-#: src/hdy-tab.c:914 src/hdy-tab-view.c:415
-msgid "Pinned"
-msgstr "Ainguratua"
-
-#: src/hdy-tab-box.c:3501 src/hdy-tab-box.c:3502
-msgid "Tab Bar"
-msgstr "Fitxa-barra"
-
-#: src/hdy-tab-box.c:3515 src/hdy-tab-box.c:3516
-msgid "Adjustment"
-msgstr "Doitzea"
-
-#: src/hdy-tab-box.c:3522 src/hdy-tab-box.c:3523
-msgid "Needs Attention Left"
-msgstr "Arreta behar du ezkerrean"
-
-#: src/hdy-tab-box.c:3529 src/hdy-tab-box.c:3530
-msgid "Needs Attention Right"
-msgstr "Arreta behar du eskuinean"
-
-#: src/hdy-tab-box.c:3536 src/hdy-tab-box.c:3537
-msgid "Resize Frozen"
-msgstr "Tamaina aldatzea izoztuta"
-
-#: src/hdy-tab.c:920 src/hdy-tab.c:921
-msgid "Dragging"
-msgstr "Arrastatzen"
-
-#: src/hdy-tab.c:927 src/hdy-tab.c:928
-msgid "Page"
-msgstr "Orria"
-
-#: src/hdy-tab.c:934 src/hdy-tab.c:935
-msgid "Display Width"
-msgstr "Bistaratzearen zabalera"
-
-#: src/hdy-tab.c:941 src/hdy-tab.c:942
-msgid "Hovering"
-msgstr "Gainetik igarotzea"
-
-#: src/hdy-tab-view.c:371
-msgid "Child"
-msgstr "Haurra"
-
-#: src/hdy-tab-view.c:372
-msgid "The child of the page"
-msgstr "Orriaren haurra"
-
-#: src/hdy-tab-view.c:387
-msgid "Parent"
-msgstr "Gurasoa"
-
-#: src/hdy-tab-view.c:388
-msgid "The parent page of the page"
-msgstr "Orriaren orri gurasoa"
-
-#: src/hdy-tab-view.c:401
-msgid "Selected"
-msgstr "Hautatua"
-
-#: src/hdy-tab-view.c:402
-msgid "Whether the page is selected"
-msgstr "Orria hautatuta dagoen ala ez"
-
-#: src/hdy-tab-view.c:416
-msgid "Whether the page is pinned"
-msgstr "Orria ainguratuta dagoen ala ez"
-
-#: src/hdy-tab-view.c:433
-msgid "The title of the page"
-msgstr "Orriaren izenburua"
-
-#: src/hdy-tab-view.c:448
-msgid "Tooltip"
-msgstr "Argibidea"
-
-#: src/hdy-tab-view.c:449
-msgid "The tooltip of the page"
-msgstr "Orriaren argibidea"
-
-#: src/hdy-tab-view.c:465
-msgid "Icon"
-msgstr "Ikonoa"
-
-#: src/hdy-tab-view.c:466
-msgid "The icon of the page"
-msgstr "Orriaren ikonoa"
-
-#: src/hdy-tab-view.c:484
-msgid "Loading"
-msgstr "Kargatzen"
-
-#: src/hdy-tab-view.c:485
-msgid "Whether the page is loading"
-msgstr "Orria kargatzen ari den ala ez"
-
-#: src/hdy-tab-view.c:509
-msgid "Indicator icon"
-msgstr "Adierazle-ikonoa"
-
-#: src/hdy-tab-view.c:510
-msgid "An indicator icon for the page"
-msgstr "Adierazle-ikono bat orrirako"
-
-#: src/hdy-tab-view.c:528
-msgid "Indicator activatable"
-msgstr "Adierazle aktibagarria"
-
-#: src/hdy-tab-view.c:529
-msgid "Whether the indicator icon is activatable"
-msgstr "Adierazle-ikonoa aktibagarria den ala ez"
-
-#: src/hdy-tab-view.c:546 src/hdy-view-switcher-button.c:234
-msgid "Needs attention"
-msgstr "Arreta behar du"
-
-#: src/hdy-tab-view.c:547
-msgid "Whether the page needs attention"
-msgstr "Orriak arreta behar duen ala ez"
-
-#: src/hdy-tab-view.c:1105
-msgid "The number of pages in the tab view"
-msgstr "Fitxa-bistaren orri kopurua"
-
-#: src/hdy-tab-view.c:1120
-msgid "Number of pinned pages"
-msgstr "Ainguratutako orrien kopurua"
-
-#: src/hdy-tab-view.c:1121
-msgid "The number of pinned pages in the tab view"
-msgstr "Fitxa-orrian ainguratuta dauden orrien kopurua"
-
-#: src/hdy-tab-view.c:1140
-msgid "Is transferring page"
-msgstr "Orria transferitzen ari da"
-
-#: src/hdy-tab-view.c:1141
-msgid "Whether a page is being transferred"
-msgstr "Orri bat transferitzen ari den ala ez"
-
-#: src/hdy-tab-view.c:1154
-msgid "Selected page"
-msgstr "Hautatutako orria"
-
-#: src/hdy-tab-view.c:1155
-msgid "The currently selected page"
-msgstr "Unean hautatutako orria"
-
-#: src/hdy-tab-view.c:1175
-msgid "Default icon"
-msgstr "Ikono lehenetsia"
-
-#: src/hdy-tab-view.c:1176
-msgid "Default page icon"
-msgstr "Orri-ikono lehenetsia"
-
-#: src/hdy-tab-view.c:1193
-msgid "Menu model"
-msgstr "Menuaren eredua"
-
-#: src/hdy-tab-view.c:1194
-msgid "Tab context menu model"
-msgstr "Fitxen laster-menuaren eredua"
-
-#: src/hdy-tab-view.c:1222
-msgid "Shortcut widget"
-msgstr "Lasterbideen trepeta"
-
-#: src/hdy-tab-view.c:1223
-msgid "Tab shortcut widget"
-msgstr "Fitxen lasterbideen trepeta"
-=======
->>>>>>> 09f36006
 
 #: src/hdy-title-bar.c:308
 msgid "Selection mode"
@@ -1235,29 +758,29 @@
 msgid "The contained value"
 msgstr "Daukan balioa"
 
-#: src/hdy-view-switcher-bar.c:178 src/hdy-view-switcher.c:512
+#: src/hdy-view-switcher-bar.c:178 src/hdy-view-switcher.c:509
 #: src/hdy-view-switcher-title.c:230
 msgid "Policy"
 msgstr "Politika"
 
-#: src/hdy-view-switcher-bar.c:179 src/hdy-view-switcher.c:513
+#: src/hdy-view-switcher-bar.c:179 src/hdy-view-switcher.c:510
 #: src/hdy-view-switcher-title.c:231
 msgid "The policy to determine the mode to use"
 msgstr "Erabiliko den modua zehazten duen politika"
 
 #: src/hdy-view-switcher-bar.c:192 src/hdy-view-switcher-bar.c:193
-#: src/hdy-view-switcher.c:547 src/hdy-view-switcher.c:548
+#: src/hdy-view-switcher.c:544 src/hdy-view-switcher.c:545
 #: src/hdy-view-switcher-title.c:244 src/hdy-view-switcher-title.c:245
 msgid "Stack"
 msgstr "Pila"
 
 #: src/hdy-view-switcher-bar.c:206
 msgid "Reveal"
-msgstr "Erakutsi"
+msgstr ""
 
 #: src/hdy-view-switcher-bar.c:207
 msgid "Whether the view switcher is revealed"
-msgstr "Ikuspegi-aldatzailea erakusten den ala ez"
+msgstr ""
 
 #: src/hdy-view-switcher-button.c:203
 msgid "Icon Name"
@@ -1273,37 +796,33 @@
 
 #: src/hdy-view-switcher-button.c:218
 msgid "Symbolic size to use for named icon"
-<<<<<<< HEAD
-msgstr "Izendatutako ikonoan erabiliko tamaina sinbolikoa"
-=======
 msgstr ""
 
 #: src/hdy-view-switcher-button.c:234
 msgid "Needs attention"
 msgstr "Arreta behar du"
->>>>>>> 09f36006
 
 #: src/hdy-view-switcher-button.c:235
 msgid "Hint the view needs attention"
-msgstr "Iradoki ikuspegiak arreta behar duela"
-
-#: src/hdy-view-switcher.c:532
+msgstr ""
+
+#: src/hdy-view-switcher.c:529
 msgid "Narrow ellipsize"
-msgstr "Elipsi estua"
-
-#: src/hdy-view-switcher.c:533
+msgstr ""
+
+#: src/hdy-view-switcher.c:530
 msgid ""
 "The preferred place to ellipsize the string, if the narrow mode label does "
 "not have enough room to display the entire string"
-msgstr "Katea elipsi gisa jartzeko leku hobetsia, etiketak ez badu nahikoa toki kate osoa bistaratzeko."
+msgstr ""
 
 #: src/hdy-view-switcher-title.c:286
 msgid "View switcher enabled"
-msgstr "Ikuspegi-aldatzailea gaituta"
+msgstr ""
 
 #: src/hdy-view-switcher-title.c:287
 msgid "Whether the view switcher is enabled"
-msgstr "Ikuspegi-aldatzailea gaituta dagoen ala ez"
+msgstr ""
 
 #: src/hdy-view-switcher-title.c:300
 msgid "Title visible"
