<touchégg>
  <settings>
    <property name="animation_delay">150</property>
    <property name="action_execute_threshold">20</property>
<<<<<<< HEAD
    <property name="color">auto</property>
    <property name="borderColor">auto</property>
=======
    <property name="color">909090</property>
    <property name="borderColor">FFFFFF</property>
>>>>>>> 073d3971
  </settings>
  <application name="All">
    <gesture type="SWIPE" fingers="3" direction="LEFT">
      <action type="CHANGE_DESKTOP">
<<<<<<< HEAD
        <direction>auto</direction>
        <animate>true</animate>
        <animationPosition>auto</animationPosition>
      </action>
    </gesture>
    <gesture type="SWIPE" fingers="3" direction="RIGHT">
      <action type="CHANGE_DESKTOP">
        <direction>auto</direction>
        <animate>true</animate>
        <animationPosition>auto</animationPosition>
      </action>
    </gesture>
    <gesture type="SWIPE" fingers="4" direction="LEFT">
=======
        <direction>next</direction>
        <animate>true</animate>
        <animationPosition>right</animationPosition>
      </action>
    </gesture>
    <gesture type="SWIPE" fingers="3" direction="RIGHT">
>>>>>>> 073d3971
      <action type="CHANGE_DESKTOP">
        <direction>auto</direction>
        <animate>true</animate>
<<<<<<< HEAD
        <animationPosition>auto</animationPosition>
      </action>
    </gesture>
    <gesture type="SWIPE" fingers="4" direction="RIGHT">
      <action type="CHANGE_DESKTOP">
        <direction>auto</direction>
        <animate>true</animate>
        <animationPosition>auto</animationPosition>
      </action>
    </gesture>
=======
        <animationPosition>left</animationPosition>
      </action>
    </gesture>
>>>>>>> 073d3971
    <gesture type="SWIPE" fingers="3" direction="UP">
      <action type="RUN_COMMAND">
        <repeat>false</repeat>
        <command>dbus-send --session --dest=org.pantheon.gala --print-reply /org/pantheon/gala org.pantheon.gala.PerformAction int32:1</command>
        <on>begin</on>
      </action>
    </gesture>
    <gesture type="SWIPE" fingers="3" direction="DOWN">
      <action type="RUN_COMMAND">
        <repeat>false</repeat>
        <command>dbus-send --session --dest=org.pantheon.gala --print-reply /org/pantheon/gala org.pantheon.gala.PerformAction int32:1</command>
        <on>begin</on>
      </action>
    </gesture>
<<<<<<< HEAD
    <gesture type="SWIPE" fingers="4" direction="UP">
      <action type="RUN_COMMAND">
        <repeat>false</repeat>
        <command>dbus-send --session --dest=org.pantheon.gala --print-reply /org/pantheon/gala org.pantheon.gala.PerformAction int32:1</command>
        <on>begin</on>
      </action>
    </gesture>
    <gesture type="SWIPE" fingers="4" direction="DOWN">
      <action type="RUN_COMMAND">
        <repeat>false</repeat>
        <command>dbus-send --session --dest=org.pantheon.gala --print-reply /org/pantheon/gala org.pantheon.gala.PerformAction int32:1</command>
        <on>begin</on>
      </action>
    </gesture>
  </application>
</touchégg>
=======
  </application>
</touchégg>
>>>>>>> 073d3971
<|MERGE_RESOLUTION|>--- conflicted
+++ resolved
@@ -2,18 +2,12 @@
   <settings>
     <property name="animation_delay">150</property>
     <property name="action_execute_threshold">20</property>
-<<<<<<< HEAD
     <property name="color">auto</property>
     <property name="borderColor">auto</property>
-=======
-    <property name="color">909090</property>
-    <property name="borderColor">FFFFFF</property>
->>>>>>> 073d3971
   </settings>
   <application name="All">
     <gesture type="SWIPE" fingers="3" direction="LEFT">
       <action type="CHANGE_DESKTOP">
-<<<<<<< HEAD
         <direction>auto</direction>
         <animate>true</animate>
         <animationPosition>auto</animationPosition>
@@ -27,18 +21,9 @@
       </action>
     </gesture>
     <gesture type="SWIPE" fingers="4" direction="LEFT">
-=======
-        <direction>next</direction>
-        <animate>true</animate>
-        <animationPosition>right</animationPosition>
-      </action>
-    </gesture>
-    <gesture type="SWIPE" fingers="3" direction="RIGHT">
->>>>>>> 073d3971
       <action type="CHANGE_DESKTOP">
         <direction>auto</direction>
         <animate>true</animate>
-<<<<<<< HEAD
         <animationPosition>auto</animationPosition>
       </action>
     </gesture>
@@ -49,11 +34,6 @@
         <animationPosition>auto</animationPosition>
       </action>
     </gesture>
-=======
-        <animationPosition>left</animationPosition>
-      </action>
-    </gesture>
->>>>>>> 073d3971
     <gesture type="SWIPE" fingers="3" direction="UP">
       <action type="RUN_COMMAND">
         <repeat>false</repeat>
@@ -68,7 +48,6 @@
         <on>begin</on>
       </action>
     </gesture>
-<<<<<<< HEAD
     <gesture type="SWIPE" fingers="4" direction="UP">
       <action type="RUN_COMMAND">
         <repeat>false</repeat>
@@ -84,8 +63,4 @@
       </action>
     </gesture>
   </application>
-</touchégg>
-=======
-  </application>
-</touchégg>
->>>>>>> 073d3971
+</touchégg>